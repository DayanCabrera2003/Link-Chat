"""
Protocolo de Link-Chat
Definición de la estructura de paquetes para comunicación en Capa 2
"""

import struct
from enum import Enum


class PacketType(Enum):
    """
    Enumeración de tipos de paquetes soportados por el protocolo Link-Chat.
    
    Cada tipo identifica el propósito del paquete en la comunicación:
    - TEXT: Mensaje de texto simple
    - FILE_START: Inicio de transferencia de archivo (contiene metadatos)
    - FILE_DATA: Fragmento de datos del archivo
    - FILE_END: Fin de transferencia de archivo
<<<<<<< HEAD
    - FOLDER_START: Inicio de una carpeta (nombre y ruta relativa)
    - FOLDER_END: Fin de una carpeta
=======
    - FILE_ACK: Confirmacion de recepcion de fragmento
    - FILE_NACK: Notificacion de fragmento corrupto o perdido
>>>>>>> a5516b6d
    - DISCOVERY_REQUEST: Solicitud de descubrimiento broadcast (quién está en la red)
    - DISCOVERY_RESPONSE: Respuesta a solicitud de descubrimiento (identificación)
    """
    TEXT = 0x01
    FILE_START = 0x02
    FILE_DATA = 0x03
    FILE_END = 0x04
    FOLDER_START = 0x07
    FOLDER_END = 0x08
    DISCOVERY_REQUEST = 0x05
    DISCOVERY_RESPONSE = 0x06
    FILE_ACK = 0x07
    FILE_NACK = 0x08


class LinkChatHeader:
    """
    Cabecera del protocolo Link-Chat.
    
    Estructura de la cabecera (3 bytes total):
    - Byte 0: Tipo de paquete (PacketType) - 1 byte
    - Bytes 1-2: Longitud del payload - 2 bytes (unsigned short)
    
    Formato: Big-endian (!BH)
    - ! = Network byte order (big-endian)
    - B = unsigned char (1 byte)
    - H = unsigned short (2 bytes)
    
    -----------------------------
    Nuevos tipos de paquete para carpetas:
    
    FOLDER_START:
        Indica el inicio de una carpeta en la estructura a transferir.
        Payload:
            - 2 bytes: Longitud de la ruta relativa (!H = unsigned short)
            - N bytes: Ruta relativa de la carpeta en UTF-8 (ej: 'fotos/vacaciones')
        Ejemplo de uso: Para crear la carpeta 'fotos/vacaciones' en el receptor.
    
    FOLDER_END:
        Indica el fin de la carpeta actual.
        Payload:
            - 0 bytes (no contiene datos)
        Ejemplo de uso: Señala que se ha terminado de enviar el contenido de la carpeta actual.
    -----------------------------
    """
    
    # Tamaño total de la cabecera en bytes
    HEADER_SIZE = 3
    
    @staticmethod
    def pack(packet_type: PacketType, payload_len: int) -> bytes:
        """
        Empaqueta la cabecera del protocolo en bytes.
        
        Args:
            packet_type (PacketType): Tipo de paquete a enviar
            payload_len (int): Longitud del payload en bytes (0-65535)
        
        Returns:
            bytes: Cabecera empaquetada de 3 bytes
        
        Example:
            >>> header = LinkChatHeader.pack(PacketType.TEXT, 100)
            >>> len(header)
            3
        """
        # Formato: !BH = Big-endian, unsigned char (1 byte), unsigned short (2 bytes)
        # packet_type.value extrae el valor numérico del enum
        return struct.pack('!BH', packet_type.value, payload_len)
    
    @staticmethod
    def unpack(header_bytes: bytes) -> tuple:
        """
        Desempaqueta la cabecera del protocolo desde bytes.
        
        Args:
            header_bytes (bytes): Cabecera empaquetada de 3 bytes
        
        Returns:
            tuple: (packet_type: int, payload_len: int)
                - packet_type: Valor numérico del tipo de paquete
                - payload_len: Longitud del payload en bytes
        
        Raises:
            struct.error: Si header_bytes no tiene exactamente 3 bytes
        
        Example:
            >>> header = LinkChatHeader.pack(PacketType.TEXT, 100)
            >>> pkt_type, payload_len = LinkChatHeader.unpack(header)
            >>> pkt_type == PacketType.TEXT.value
            True
            >>> payload_len
            100
        """
        # Formato: !BH = Big-endian, unsigned char (1 byte), unsigned short (2 bytes)
        # Retorna tupla con (packet_type, payload_len)
        return struct.unpack('!BH', header_bytes)<|MERGE_RESOLUTION|>--- conflicted
+++ resolved
@@ -16,13 +16,10 @@
     - FILE_START: Inicio de transferencia de archivo (contiene metadatos)
     - FILE_DATA: Fragmento de datos del archivo
     - FILE_END: Fin de transferencia de archivo
-<<<<<<< HEAD
     - FOLDER_START: Inicio de una carpeta (nombre y ruta relativa)
     - FOLDER_END: Fin de una carpeta
-=======
-    - FILE_ACK: Confirmacion de recepcion de fragmento
-    - FILE_NACK: Notificacion de fragmento corrupto o perdido
->>>>>>> a5516b6d
+    - FILE_ACK: Confirmación de recepción de fragmento
+    - FILE_NACK: Notificación de fragmento corrupto o perdido
     - DISCOVERY_REQUEST: Solicitud de descubrimiento broadcast (quién está en la red)
     - DISCOVERY_RESPONSE: Respuesta a solicitud de descubrimiento (identificación)
     """
@@ -30,12 +27,12 @@
     FILE_START = 0x02
     FILE_DATA = 0x03
     FILE_END = 0x04
-    FOLDER_START = 0x07
-    FOLDER_END = 0x08
     DISCOVERY_REQUEST = 0x05
     DISCOVERY_RESPONSE = 0x06
     FILE_ACK = 0x07
     FILE_NACK = 0x08
+    FOLDER_START = 0x09
+    FOLDER_END = 0x0A
 
 
 class LinkChatHeader:
@@ -52,7 +49,7 @@
     - H = unsigned short (2 bytes)
     
     -----------------------------
-    Nuevos tipos de paquete para carpetas:
+    Tipos de paquete para carpetas:
     
     FOLDER_START:
         Indica el inicio de una carpeta en la estructura a transferir.
