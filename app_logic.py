--- conflicted
+++ resolved
@@ -12,16 +12,11 @@
 import threading
 import config
 import protocol
-<<<<<<< HEAD
-import threading
 import folder_utils
-=======
+
 # CONFIGURACION GLOBAL
-MAX_RETRIES = 3   #Maximo de reenvios por fragmento
-ACK_TIMEOUT = 2.0  #Tiempo de espera por ACK antes de reintentar
-
-
->>>>>>> a5516b6d
+MAX_RETRIES = 3   # Maximo de reenvios por fragmento
+ACK_TIMEOUT = 2.0  # Tiempo de espera por ACK antes de reintentar
 
 class PacketHandler:
     """
@@ -48,14 +43,12 @@
         
         # Nombre de usuario para respuestas de descubrimiento
         self.username = None
-<<<<<<< HEAD
         self._folder_stack = []  # Pila de rutas absolutas
         self._folder_base = None  # Carpeta base de recepción
-=======
+
         # Control de ACK/NACK : mapa de fragmentos en espera
         self.pending_acks = {} 
         self.lock = threading.Lock()
->>>>>>> a5516b6d
     
     def set_adapter(self, adapter):
         """
@@ -168,31 +161,50 @@
             # Fragmento de datos del archivo
             try:
                 # Estructura: [2B seq_num] + [4B checksum] + [datos]
-                seq_num, checksum = struct.unpack('!HI',content[:6])
-                chunk_data = content[6:]
-                #Verificar checksum
-                calc_checksum = zlib.crc32(chunk_data)
-                if calc_checksum != checksum:
-                    print(f"Checksum incorrecto en fragmento #{seq_num} de [{src_mac}] -> solicitando reenvio")
-                    self._send_ack(src_mac, seq_num, success=False)
-                # Buscar la transferencia activa para este remitente
-                if src_mac not in self.file_transfers:
-                    print(f"[Advertencia] Recibido FILE_DATA de [{src_mac}] sin FILE_START previo. Ignorando.")
-                    return
-                
-                transfer = self.file_transfers[src_mac]
-                file_object = transfer['file']
-                
-                # Escribir el fragmento de datos en el archivo
-                file_object.write(chunk_data)
-                
-                # Actualizar contador de bytes recibidos
-                transfer['received'] += len(chunk_data)
-                
-                # Mostrar progreso
-                progress = (transfer['received'] / transfer['size']) * 100 if transfer['size'] > 0 else 100
-                print(f"  Recibido fragmento #{seq_num}({len(chunk_data)} bytes) [{progress:.1f}%]")
-                self._send_ack(src_mac, seq_num, success=True)
+                if len(content) >= 6:
+                    seq_num, checksum = struct.unpack('!HI', content[:6])
+                    chunk_data = content[6:]
+                    # Verificar checksum
+                    calc_checksum = zlib.crc32(chunk_data)
+                    if calc_checksum != checksum:
+                        print(f"Checksum incorrecto en fragmento #{seq_num} de [{src_mac}] -> solicitando reenvio")
+                        self._send_ack(src_mac, seq_num, success=False)
+                    # Buscar la transferencia activa para este remitente
+                    if src_mac not in self.file_transfers:
+                        print(f"[Advertencia] Recibido FILE_DATA de [{src_mac}] sin FILE_START previo. Ignorando.")
+                        return
+                    
+                    transfer = self.file_transfers[src_mac]
+                    file_object = transfer['file']
+                    
+                    # Escribir el fragmento de datos en el archivo
+                    file_object.write(chunk_data)
+                    
+                    # Actualizar contador de bytes recibidos
+                    transfer['received'] += len(chunk_data)
+                    
+                    # Mostrar progreso
+                    progress = (transfer['received'] / transfer['size']) * 100 if transfer['size'] > 0 else 100
+                    print(f"  Recibido fragmento #{seq_num}({len(chunk_data)} bytes) [{progress:.1f}%]")
+                    self._send_ack(src_mac, seq_num, success=True)
+                else:
+                    # Compatibilidad con versiones antiguas: sin control de fragmentos
+                    if src_mac not in self.file_transfers:
+                        print(f"[Advertencia] Recibido FILE_DATA de [{src_mac}] sin FILE_START previo. Ignorando.")
+                        return
+                    
+                    transfer = self.file_transfers[src_mac]
+                    file_object = transfer['file']
+                    
+                    # Escribir el fragmento de datos en el archivo
+                    file_object.write(content)
+                    
+                    # Actualizar contador de bytes recibidos
+                    transfer['received'] += len(content)
+                    
+                    # Mostrar progreso
+                    progress = (transfer['received'] / transfer['size']) * 100 if transfer['size'] > 0 else 100
+                    print(f"  Recibiendo... {transfer['received']}/{transfer['size']} bytes ({progress:.1f}%)")
             
             except Exception as e:
                 print(f"[Error] Error en recepcion de fragmento de [{src_mac}]: {e}")
@@ -223,7 +235,7 @@
                 print(f"[Error] Error al finalizar recepción de archivo de [{src_mac}]: {e}")
         
         elif packet_type_value in (protocol.PacketType.FILE_ACK.value, protocol.PacketType.FILE_NACK.value):
-            seq_num = struct.unpack('!H',content)[0]
+            seq_num = struct.unpack('!H', content)[0]
             with self.lock:
                 if seq_num in self.pending_acks:
                     self.pending_acks[seq_num] = (packet_type_value == protocol.PacketType.FILE_ACK.value)
@@ -329,11 +341,8 @@
         Envía un archivo a través de la red en Capa 2.
         El archivo se envía en múltiples paquetes:
         1. FILE_START: Metadatos del archivo (nombre y tamaño)
-        2. FILE_DATA: Fragmentos de datos del archivo con verificacion y reintento
+        2. FILE_DATA: Fragmentos de datos del archivo con verificacion y reintento (ACK/NACK)
         3. FILE_END: Señal de finalización
-<<<<<<< HEAD
-=======
-        
         
         Args:
             adapter: Instancia de NetworkAdapter para enviar tramas
@@ -347,9 +356,7 @@
         Example:
             >>> handler = PacketHandler()
             >>> handler.send_file(adapter, 'ff:ff:ff:ff:ff:ff', '/path/to/file.txt')
->>>>>>> a5516b6d
-        """
-        
+        """
         # Verificar que el archivo existe
         if not os.path.exists(filepath):
             print(f"[ERROR] El archivo '{filepath}' no existe.")
@@ -395,12 +402,12 @@
         
         print(f"✓ [FILE] FILE_START enviado: '{filename}' ({file_size} bytes) -> [{dest_mac}]")
         
-<<<<<<< HEAD
         try:
             with open(filepath, 'rb') as file:
                 # Contador para seguimiento de progreso
                 bytes_sent = 0
                 chunk_count = 0
+                seq = 0
                 
                 # Leer y enviar el archivo en fragmentos
                 while True:
@@ -410,26 +417,19 @@
                     # Si no hay más datos que leer, salir del bucle
                     if not chunk:
                         break
-                    
-                    # Incrementar contador de fragmentos
                     chunk_count += 1
                     bytes_sent += len(chunk)
-                    
-                    # Crear la cabecera Link-Chat para FILE_DATA
-                    file_data_header = protocol.LinkChatHeader.pack(
-                        protocol.PacketType.FILE_DATA,
-                        len(chunk)
-                    )
-                    
-                    # Construir el paquete completo: cabecera + fragmento de datos
-                    file_data_packet = file_data_header + chunk
-                    
-                    # Enviar el paquete FILE_DATA
-                    adapter.send_frame(dest_mac, file_data_packet)
+                    seq += 1
+                    checksum = zlib.crc32(chunk)
+                    chunk_payload = struct.pack('!HI', seq, checksum) + chunk
+                    header = protocol.LinkChatHeader.pack(protocol.PacketType.FILE_DATA, len(chunk_payload))
+                    packet = header + chunk_payload
+                    # Enviar con reintento y ACK/NACK
+                    self._send_with_ack(adapter, dest_mac, packet, seq)
                     
                     # Mostrar progreso
                     progress = (bytes_sent / file_size) * 100 if file_size > 0 else 100
-                    print(f"  [FILE] Enviando... {bytes_sent}/{file_size} bytes ({progress:.1f}%) - Fragmento #{chunk_count}")
+                    print(f"  [FILE] Fragmento #{seq} enviado ({len(chunk)} bytes) [{progress:.1f}%]")
             
             print(f"✓ [FILE] Archivo '{filename}' enviado completamente: {chunk_count} fragmentos, {bytes_sent} bytes")
             
@@ -452,164 +452,24 @@
         except Exception as e:
             print(f"[ERROR] Error inesperado durante el envío de archivo '{filepath}': {e}")
     
-    def _send_file_with_path(self, adapter, dest_mac: str, filepath: str, filename_for_header: str):
-        """
-        Versión interna de send_file que permite especificar el nombre en el header.
-        Usado para enviar archivos dentro de carpetas preservando la ruta relativa.
-        
-        Args:
-            adapter: Instancia de NetworkAdapter
-            dest_mac (str): Dirección MAC destino
-            filepath (str): Ruta absoluta del archivo a enviar
-            filename_for_header (str): Nombre/ruta relativa a usar en el paquete FILE_START
-        """
-        if not os.path.exists(filepath):
-            print(f"[ERROR] El archivo '{filepath}' no existe.")
-            return
-        
-        try:
-            file_size = os.path.getsize(filepath)
-        except Exception as e:
-            print(f"[ERROR] No se pudo obtener el tamaño de '{filepath}': {e}")
-            return
-=======
-        # Abrir el archivo en modo lectura binaria
-        with open(filepath, 'rb') as file:
-            # Contador para seguimiento de progreso
-            bytes_sent = 0
-            seq = 0
-            
-            # Leer y enviar el archivo en fragmentos
-            while True:
-                # Leer un fragmento del archivo del tamaño especificado en config.CHUNK_SIZE
-                chunk = file.read(config.CHUNK_SIZE)
-                
-                # Si no hay más datos que leer, salir del bucle
-                if not chunk:
-                    break
-                seq += 1
-                checksum = zlib.crc32(chunk)
-                chunk_payload = struct.pack('!HI',seq, checksum) + chunk
-                header = protocol.LinkChatHeader.pack(protocol.PacketType.FILE_DATA,len(chunk_payload))
-                packet = header + chunk_payload
-                #Enviar con reintento
-                self._send_with_ack(adapter,dest_mac,packet,seq)
-                bytes_sent += len(chunk)
-                
-                # Mostrar progreso
-                progress = (bytes_sent / file_size) * 100 if file_size > 0 else 100
-                print(f"Fragmento #{seq} enviado ({len(chunk)} bytes) [{progress:.1f}%]")
-        
->>>>>>> a5516b6d
-        
-        # Usar filename_for_header en lugar de basename
-        filename_bytes = filename_for_header.encode('utf-8')
-        filename_len = len(filename_bytes)
-        
-        # Construir el payload para FILE_START
-        filename_len_bytes = struct.pack('!H', filename_len)
-        file_size_bytes = struct.pack('!Q', file_size)
-        file_start_payload = filename_len_bytes + filename_bytes + file_size_bytes
-        
-        # Crear y enviar cabecera FILE_START
-        file_start_header = protocol.LinkChatHeader.pack(protocol.PacketType.FILE_START, len(file_start_payload))
-        file_start_packet = file_start_header + file_start_payload
-        adapter.send_frame(dest_mac, file_start_packet)
-        
-        print(f"  → FILE_START: {filename_for_header} ({file_size} bytes)")
-        
-        # Enviar datos del archivo
-        try:
-            with open(filepath, 'rb') as file:
-                bytes_sent = 0
-                chunk_count = 0
-                
-                while True:
-                    chunk = file.read(config.CHUNK_SIZE)
-                    if not chunk:
-                        break
-                    
-                    chunk_count += 1
-                    bytes_sent += len(chunk)
-                    
-                    file_data_header = protocol.LinkChatHeader.pack(protocol.PacketType.FILE_DATA, len(chunk))
-                    file_data_packet = file_data_header + chunk
-                    adapter.send_frame(dest_mac, file_data_packet)
-                    
-                    progress = (bytes_sent / file_size) * 100 if file_size > 0 else 100
-                    print(f"    Enviando... {bytes_sent}/{file_size} bytes ({progress:.1f}%)")
-            
-            # FILE_END
-            file_end_header = protocol.LinkChatHeader.pack(protocol.PacketType.FILE_END, 0)
-            adapter.send_frame(dest_mac, file_end_header)
-            print(f"  → FILE_END: {filename_for_header}")
-            
-        except Exception as e:
-            print(f"[ERROR] Error al enviar '{filepath}': {e}")
-    
-    def send_folder(self, adapter, dest_mac: str, folder_path: str):
-        """
-        Envía una carpeta completa (estructura y archivos) a través de la red.
-        
-        Flujo de envío de carpetas:
-        1. Se recorre recursivamente la carpeta origen usando walk_folder (ver folder_utils.py).
-        2. Por cada evento:
-           - FOLDER_START: Se envía un paquete FOLDER_START con la ruta relativa de la carpeta.
-           - FILE: Se envía el archivo preservando la ruta relativa.
-           - FOLDER_END: Se envía un paquete FOLDER_END para indicar el cierre de la carpeta actual.
-        3. Todo el proceso se ejecuta en un hilo para no bloquear la CLI.
-        
-        Args:
-            adapter: Instancia de NetworkAdapter para enviar tramas
-            dest_mac (str): Dirección MAC destino
-            folder_path (str): Ruta de la carpeta a enviar
-        """
-        
-<<<<<<< HEAD
-        def _send():
-            base_path = os.path.abspath(folder_path)
-            
-            for event, relpath in folder_utils.walk_folder(folder_path):
-                if event == 'FOLDER_START':
-                    # Payload: 2 bytes longitud + ruta relativa UTF-8
-                    rel_bytes = relpath.encode('utf-8')
-                    payload = struct.pack('!H', len(rel_bytes)) + rel_bytes
-                    header = protocol.LinkChatHeader.pack(protocol.PacketType.FOLDER_START, len(payload))
-                    adapter.send_frame(dest_mac, header + payload)
-                    print(f"→ FOLDER_START: {relpath if relpath else '(raíz)'}")
-                    
-                elif event == 'FILE':
-                    # Construir ruta absoluta del archivo
-                    abs_file = os.path.join(base_path, relpath)
-                    
-                    # IMPORTANTE: Enviar con ruta relativa preservada
-                    self._send_file_with_path(adapter, dest_mac, abs_file, relpath)
-                    
-                elif event == 'FOLDER_END':
-                    header = protocol.LinkChatHeader.pack(protocol.PacketType.FOLDER_END, 0)
-                    adapter.send_frame(dest_mac, header)
-                    print(f"→ FOLDER_END: {relpath if relpath else '(raíz)'}")
-
-        thread = threading.Thread(target=_send, daemon=True)
-        thread.start()
-        print(f"[INFO] Enviando carpeta '{folder_path}' a {dest_mac} en segundo plano...")
-=======
-        print(f"✓ FILE_END enviado. Transferencia de '{filename}' completada.")
-
-    def _send_ack(self, dest_mac: str ,seq_num: int, success=True):
-        #Envia un ACK o NACK segun el resultado de recepcion.
+    def _send_ack(self, dest_mac: str, seq_num: int, success=True):
+        """
+        Envía un ACK o NACK según el resultado de recepción de un fragmento.
+        """
         pkt_type = protocol.PacketType.FILE_ACK if success else protocol.PacketType.FILE_NACK
-        payload = struct.pack('!H',seq_num)
-        header = protocol.LinkChatHeader.pack(pkt_type,len(payload))
-        self.adapter.send_frame(dest_mac,header+payload)
+        payload = struct.pack('!H', seq_num)
+        header = protocol.LinkChatHeader.pack(pkt_type, len(payload))
+        self.adapter.send_frame(dest_mac, header + payload)
         print(f"Enviado {'ACK' if success else 'NACK'} para fragmento #{seq_num}")
     
     def _send_with_ack(self, adapter, dest_mac: str, packet: bytes, seq_num: int):
-        #Envia un paquete y espera ACK/NACK con reintento automatico
+        """
+        Envía un paquete y espera ACK/NACK con reintento automático.
+        """
         for attempt in range(MAX_RETRIES):
             with self.lock:
                 self.pending_acks[seq_num] = None
-            adapter.send_frame(dest_mac,packet)
+            adapter.send_frame(dest_mac, packet)
             start_time = time.time()
             while time.time() - start_time < ACK_TIMEOUT:
                 with self.lock:
@@ -619,10 +479,120 @@
                         print(f"ACK recibido para fragmento #{seq_num}")
                         return
                     else:
-                        print(f"NACK recibido , reintentando fragmento #{seq_num}")
+                        print(f"NACK recibido, reintentando fragmento #{seq_num}")
                         break
                 time.sleep(0.1)
-            print(f"Timeout esperando ACk de fragmento #{seq_num} (intento {attempt+1}/{MAX_RETRIES})")
+            print(f"Timeout esperando ACK de fragmento #{seq_num} (intento {attempt+1}/{MAX_RETRIES})")
         print(f"No se pudo confirmar fragmento #{seq_num} tras {MAX_RETRIES} intentos")
-        
->>>>>>> a5516b6d
+    
+    def _send_file_with_path(self, adapter, dest_mac: str, filepath: str, filename_for_header: str):
+        """
+        Versión interna de send_file que permite especificar el nombre en el header.
+        Usado para enviar archivos dentro de carpetas preservando la ruta relativa.
+        
+        Args:
+            adapter: Instancia de NetworkAdapter
+            dest_mac (str): Dirección MAC destino
+            filepath (str): Ruta absoluta del archivo a enviar
+            filename_for_header (str): Nombre/ruta relativa a usar en el paquete FILE_START
+        """
+        if not os.path.exists(filepath):
+            print(f"[ERROR] El archivo '{filepath}' no existe.")
+            return
+        
+        try:
+            file_size = os.path.getsize(filepath)
+        except Exception as e:
+            print(f"[ERROR] No se pudo obtener el tamaño de '{filepath}': {e}")
+            return
+        
+        # Usar filename_for_header en lugar de basename
+        filename_bytes = filename_for_header.encode('utf-8')
+        filename_len = len(filename_bytes)
+        
+        # Construir el payload para FILE_START
+        filename_len_bytes = struct.pack('!H', filename_len)
+        file_size_bytes = struct.pack('!Q', file_size)
+        file_start_payload = filename_len_bytes + filename_bytes + file_size_bytes
+        
+        # Crear y enviar cabecera FILE_START
+        file_start_header = protocol.LinkChatHeader.pack(protocol.PacketType.FILE_START, len(file_start_payload))
+        file_start_packet = file_start_header + file_start_payload
+        adapter.send_frame(dest_mac, file_start_packet)
+        
+        print(f"  → FILE_START: {filename_for_header} ({file_size} bytes)")
+        
+        # Enviar datos del archivo con ACK/NACK y control de fragmentos
+        try:
+            with open(filepath, 'rb') as file:
+                bytes_sent = 0
+                chunk_count = 0
+                seq = 0
+                while True:
+                    chunk = file.read(config.CHUNK_SIZE)
+                    if not chunk:
+                        break
+                    chunk_count += 1
+                    bytes_sent += len(chunk)
+                    seq += 1
+                    checksum = zlib.crc32(chunk)
+                    chunk_payload = struct.pack('!HI', seq, checksum) + chunk
+                    header = protocol.LinkChatHeader.pack(protocol.PacketType.FILE_DATA, len(chunk_payload))
+                    packet = header + chunk_payload
+                    self._send_with_ack(adapter, dest_mac, packet, seq)
+                    progress = (bytes_sent / file_size) * 100 if file_size > 0 else 100
+                    print(f"    Fragmento #{seq} enviado ({len(chunk)} bytes) [{progress:.1f}%]")
+            
+            # FILE_END
+            file_end_header = protocol.LinkChatHeader.pack(protocol.PacketType.FILE_END, 0)
+            adapter.send_frame(dest_mac, file_end_header)
+            print(f"  → FILE_END: {filename_for_header}")
+            
+        except Exception as e:
+            print(f"[ERROR] Error al enviar '{filepath}': {e}")
+    
+    def send_folder(self, adapter, dest_mac: str, folder_path: str):
+        """
+        Envía una carpeta completa (estructura y archivos) a través de la red.
+        
+        Flujo de envío de carpetas:
+        1. Se recorre recursivamente la carpeta origen usando walk_folder (ver folder_utils.py).
+        2. Por cada evento:
+           - FOLDER_START: Se envía un paquete FOLDER_START con la ruta relativa de la carpeta.
+           - FILE: Se envía el archivo preservando la ruta relativa.
+           - FOLDER_END: Se envía un paquete FOLDER_END para indicar el cierre de la carpeta actual.
+        3. Todo el proceso se ejecuta en un hilo para no bloquear la CLI.
+        
+        Args:
+            adapter: Instancia de NetworkAdapter para enviar tramas
+            dest_mac (str): Dirección MAC destino
+            folder_path (str): Ruta de la carpeta a enviar
+        """
+        
+        def _send():
+            base_path = os.path.abspath(folder_path)
+            
+            for event, relpath in folder_utils.walk_folder(folder_path):
+                if event == 'FOLDER_START':
+                    # Payload: 2 bytes longitud + ruta relativa UTF-8
+                    rel_bytes = relpath.encode('utf-8')
+                    payload = struct.pack('!H', len(rel_bytes)) + rel_bytes
+                    header = protocol.LinkChatHeader.pack(protocol.PacketType.FOLDER_START, len(payload))
+                    adapter.send_frame(dest_mac, header + payload)
+                    print(f"→ FOLDER_START: {relpath if relpath else '(raíz)'}")
+                    
+                elif event == 'FILE':
+                    # Construir ruta absoluta del archivo
+                    abs_file = os.path.join(base_path, relpath)
+                    
+                    # IMPORTANTE: Enviar con ruta relativa preservada y control de fragmentos/ACK
+                    self._send_file_with_path(adapter, dest_mac, abs_file, relpath)
+                    
+                elif event == 'FOLDER_END':
+                    header = protocol.LinkChatHeader.pack(protocol.PacketType.FOLDER_END, 0)
+                    adapter.send_frame(dest_mac, header)
+                    print(f"→ FOLDER_END: {relpath if relpath else '(raíz)'}")
+
+        thread = threading.Thread(target=_send, daemon=True)
+        thread.start()
+        print(f"[INFO] Enviando carpeta '{folder_path}' a {dest_mac} en segundo plano...")